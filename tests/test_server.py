--- conflicted
+++ resolved
@@ -1765,18 +1765,10 @@
     assert values.index("infores:aragorn") == attribute_type_ids.index("biolink:aggregator_knowledge_source")
     assert values.index("infores:kp0") == attribute_type_ids.index("biolink:knowledge_source")
 
-<<<<<<< HEAD
-<<<<<<< HEAD
-
-=======
->>>>>>> 7eb992c (start testing asyncquery)
-=======
->>>>>>> 0ca0a227
-@pytest.mark.asyncio
-@with_translator_overlay(
-    settings.kpregistry_url,
-    settings.normalizer_url,
-<<<<<<< HEAD
+@pytest.mark.asyncio
+@with_translator_overlay(
+    settings.kpregistry_url,
+    settings.normalizer_url,
     kp_data={
         "kp0":
         """
@@ -1808,8 +1800,11 @@
     response = await client.post("/query", json=q)
     output = response.json()
     assert output["message"]["results"]
-=======
->>>>>>> 0ca0a227
+
+@pytest.mark.asyncio
+@with_translator_overlay(
+    settings.kpregistry_url,
+    settings.normalizer_url,
     {
         "ctd":
         """
@@ -1838,14 +1833,14 @@
     )
 
     # Create query
-    q = {"message" : {"query_graph" : QGRAPH}}
-
-    # Run
-    response = await client.post("/asyncquery?callback=http://test/", json=q)
+    q = {"callback" : "http://test/", "message" : {"query_graph" : QGRAPH}}
+
+    # Run
+    response = await client.post("/asyncquery", json=q)
     assert response.status_code==200
     async with httpx.AsyncClient() as aclient:
         #Wait to make sure query has processed
-        sleep(10)
+        sleep(5)
         results = await aclient.get("http://test/")
         output = results.json()
         validate_message(
